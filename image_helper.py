--- conflicted
+++ resolved
@@ -25,7 +25,7 @@
 POISONED_PARTICIPANT_POS = 0
 
 
-<<<<<<< HEAD
+
 def apply_alpha_to_dataset(dataset, alpha:float=None,
                            minority_keys=None, majority_keys=None,
                            n_train:int=None):
@@ -65,10 +65,7 @@
             "Sanity check for minority size within 0.001 of (1-alpha)."
     return dataset
 
-=======
-def is_valid_key(key, keys_to_drop) -> bool:
-    return key and ((keys_to_drop is None) or (key not in keys_to_drop))
->>>>>>> b0b3505d
+
 
 class ImageHelper(Helper):
 
@@ -97,12 +94,10 @@
         per_class_list = OrderedDict(sorted(per_class_list.items(), key=lambda t: t[0]))
         unbalanced_sum = 0
         for key, indices in per_class_list.items():
-<<<<<<< HEAD
+
             # Case: add all instances of the class to indices.
             if (keys_to_drop is False) or (key and key not in keys_to_drop):
-=======
-            if is_valid_key(key, keys_to_drop):
->>>>>>> b0b3505d
+
                 unbalanced_sum += len(indices)
             # Case: add only number_of_entries of the class to indices.
             elif key and key in keys_to_drop:
@@ -126,13 +121,10 @@
         # Build the list of indices for the dataset
         for key, indices in per_class_list.items():
             random.shuffle(indices)
-<<<<<<< HEAD
+
             if (keys_to_drop is False) or (key and key not in keys_to_drop):
                 # Case: add all instances of the class to indices.
-=======
-            if is_valid_key(key, keys_to_drop):
-                # Case: this is a 'normal' class; keep all its instances.
->>>>>>> b0b3505d
+
                 subset_len = len(indices)
             elif key and key in keys_to_drop:
                 # Case: add only number_of_entries of the class to indices.
@@ -168,11 +160,9 @@
         sum = 0
         for key, indices in per_class_list.items():
             random.shuffle(indices)
-<<<<<<< HEAD
+
             if (keys_to_drop is False) or (key and key not in keys_to_drop):
-=======
-            if is_valid_key(key, keys_to_drop):
->>>>>>> b0b3505d
+
                 subset_len = len(indices)
             elif key and key in keys_to_drop:
                 subset_len = number_of_entries_test
@@ -217,29 +207,19 @@
         elif dataset == 'cifar100':
             self.train_dataset = datasets.CIFAR100('./data', train=True, download=True,
                                                    transform=transform_train)
-<<<<<<< HEAD
+
             self.test_dataset = datasets.CIFAR100('./data', train=False, transform=transform_test)
         elif dataset == 'mnist':
             minority_keys = self.params['minority_group_keys']
             majority_keys = list(set(labels_mapping.keys()) - set(minority_keys))
             self.train_dataset = MNISTWithAttributesDataset(
                 minority_keys=minority_keys, majority_keys=majority_keys,
-=======
-            self.test_dataset = datasets.CIFAR100('./data', train=False,
-                                                  transform=transform_test)
-        elif 'mnist' in dataset:
-            print("[INFO] initializing train dataset")
-            self.train_dataset = AlphaMNISTDataset(
-                alpha=alpha, classes_to_keep=classes_to_keep,
-                fixed_n_train=self.params.get('fixed_n_train'),
-                minority_group_keys=minority_group_keys,
-                labels_mapping=labels_mapping,
->>>>>>> b0b3505d
+
                 root='../data', train=True, download=True,
                 transform=transforms.Compose([
                     transforms.ToTensor(),
                     transforms.Normalize((0.1307,), (0.3081,))]))
-<<<<<<< HEAD
+
             self.test_dataset = MNISTWithAttributesDataset(
                 minority_keys=minority_keys, majority_keys=majority_keys,
                 root='../data', train=False, transform=transforms.Compose([
@@ -270,16 +250,7 @@
                     self.train_dataset.targets.unique()))
                 print("[DEBUG] unique test labels: {}".format(
                     self.test_dataset.targets.unique()))
-=======
-            print("[INFO] initializing test dataset")
-            self.test_dataset = AlphaMNISTDataset(
-                alpha=None, classes_to_keep=classes_to_keep,
-                fixed_n_train=None, minority_group_keys=minority_group_keys,
-                labels_mapping=labels_mapping,
-                root='../data', train=False, transform=transforms.Compose([
-                transforms.ToTensor(),
-                transforms.Normalize((0.1307,), (0.3081,))]))
->>>>>>> b0b3505d
+
 
         self.dataset_size = len(self.train_dataset)
         if labels_mapping:
